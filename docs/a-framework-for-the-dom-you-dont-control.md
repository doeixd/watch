# The JavaScript Library for the DOM You Don't Control

<<<<<<< HEAD
I want you to think about a specific kind of web development. It’s not the controlled environment of greenfield projects where you're building a brand-new Next.js or SvelteKit application. It’s messier.
=======
Your JavaScript breaks every Tuesday.
>>>>>>> 7dff113f

Not because you wrote bad code, but because the server-rendered app you're enhancing just loaded new content, and none of your event listeners survived. Users click buttons that do nothing. Forms submit without validation. The "Add to Cart" functionality that worked perfectly on Monday is now dead code.

I want you to think about a specific, and very common, kind of web development. It’s not the pristine, greenfield world of a brand-new Next.js or SvelteKit application. It’s messier. I’m talking about adding features to a big, server-rendered Rails or Django app. I’m talking about writing a user script to enhance a third-party website. I’m talking about building a Chrome extension that needs to inject life into pages you have no control over.

In this world, the classic JavaScript approach falls apart.

```javascript
// You write this on Monday. It works.
document.querySelectorAll('.product-card .add-to-cart').forEach(button => {
  button.addEventListener('click', () => { /* ... */ });
});

// On Tuesday, a new feature loads more products.
// None of the new buttons work. Your JavaScript is broken.
```

The fundamental issue is that most JavaScript assumes a stable DOM. Components mount once, manage their own lifecycle, and live in a world where they control their own rendering. But what if you don't control the rendering? What if the server can replace your DOM at any moment?

<<<<<<< HEAD
Today, I want to show you a library that feels like the spiritual successor to `.live()`, rebuilt for the modern era with components, state management, and type safety. It's called **Watch** (available on npm as `watch-selector`), and it’s a functional and composable tool for the unruly DOM.
=======
You could reach for a full framework like React, but then you're committed to client-side rendering, build tools, and explaining to your team why a simple form enhancement now requires a complete architectural overhaul.
>>>>>>> 7dff113f

For years, jQuery offered a elegant solution to this exact problem with `.live()`. You could attach event listeners to elements that didn't exist yet:

```javascript
// jQuery's magical .live() - worked on future elements
$('.add-to-cart').live('click', handleAddToCart);
```

It was brilliant. No matter when those `.add-to-cart` buttons appeared in the DOM, they would automatically have click handlers. But `.live()` had its own problems: state management was a nightmare, cleanup was manual and error-prone, and performance suffered as the DOM grew larger.

When jQuery deprecated `.live()` in favor of `.on()`, we lost the intuitive "just make it work" approach that made dynamic content feel manageable.

<br />

## Introducing Watch

Watch is a JavaScript library that embraces DOM chaos rather than fighting it. It's the spiritual successor to jQuery's `.live()`, rebuilt for the modern era with components, state management, and automatic cleanup. Watch is built on a simple premise: you declare behaviors for CSS selectors, and those behaviors persist no matter what the server throws at you.

```javascript
import { watch } from 'watch-selector';

// This works on Monday, Tuesday, and every day after
watch('.product-card .add-to-cart', function* () {
  yield on('click', handleAddToCart);
});
```
<br />

## The Secret Sauce: Generators as Component Contexts

Here's where Watch makes its most important design decision. Instead of callbacks or classes, it uses **generators** as the foundation for component behavior. This is the key that makes everything else work so elegantly.

Let's look at the classic "click counter" problem. The traditional, intuitive first draft fails spectacularly because the state is shared across all instances:

```javascript
// This fails. The `clicks` variable is shared by all buttons.
let clicks = 0;
document.querySelectorAll('button').forEach(btn => {
  btn.addEventListener('click', () => {
    clicks++;
    btn.textContent = `Clicked ${clicks} times`;
  });
});
```

Here is the Watch way:

```typescript
// Each button gets its own persistent, isolated world.
watch('.counter-btn', function* () {
  let count = 0; // State is scoped to this button only

  yield text(`Clicked ${count} times`); // Set initial text

  yield click(() => {
    count++; // State persists across clicks
    yield text(`Clicked ${count} times`);
  });

  // Automatic cleanup when element is removed from DOM
});
```

This is the "aha!" moment. The generator function creates a **persistent execution context** for *each matching element*. Unlike callbacks that execute and disappear, generators maintain their state between `yield`s, creating a perfect, lightweight component lifecycle with three crucial properties:

1.  **Isolated State**: Each button gets its own `count` variable.
2.  **Persistent Context**: The state survives across multiple interactions and events.
3.  **Automatic Cleanup**: When an element is removed, its generator instance is discarded. No memory leaks.

It's everything `.live()` promised, but with a modern component model you're used to.

<br />

## The "Un-Component" Philosophy

Watch represents a different philosophy from Web Components or framework-based approaches. Instead of replacing HTML with custom elements, Watch enhances existing HTML with rich behavior.

You're not creating new *kinds* of elements; you're creating new *behaviors* for existing ones. This "enhancement over replacement" approach solves real problems:

- **No Build Tools Required**: Drop in a script tag and start writing components
- **Works with Any Backend**: Your Rails, Django, or PHP app doesn't need to change
- **CSS Just Works**: No Shadow DOM isolation to fight with
- **Progressive Enhancement**: Start simple, add complexity only where needed
- **Team Friendly**: Different teams can enhance the same elements without conflicts

Compare this to Web Components, which require you to define custom elements, manage Shadow DOM, and convince your entire stack to adopt new HTML tags. Or framework approaches, which require you to abandon server-side rendering and commit to client-side architecture. It’s like jQuery’s ethos, but with modern primitives and a real component model.

<br />

## A System for Composition

<<<<<<< HEAD
The examples so far show isolated components—each button managing its own state. But real applications need components that work together, share concerns, and build upon each other. This is where Watch's composition system shines.

## More Than a Utility: A System for Composition
=======
Where most tools give you components that render DOM, Watch gives you behaviors that **attach** to it. That shift unlocks a surprising amount of composability.
>>>>>>> 7dff113f

### 🧱 Layering Behavior

Let’s say Team A owns cart logic, and Team B wants to track analytics. Watch lets both teams enhance the same element—no coordination required.

<<<<<<< HEAD
```typescript
// --- Core product card functionality (product-card.ts) ---
export const productController = watch('.product-card', function* () {
=======
```ts
// Cart logic
const productCard = watch('.product-card', function* () {
>>>>>>> 7dff113f
  const inCart = createState('inCart', false);
  yield on('click', '.add-btn', () => inCart.set(true));
});

// Analytics logic
productCard.layer(function* () {
  const productId = self().dataset.productId;
  yield onVisible(() => analytics.track('product-viewed', { id: productId }));
});
```

✅ **Takeaway:** Layers let you stack behaviors like middleware—cleanly, safely, and independently.


### 🌲 Parent-Child Composition

Need interaction between components? Watch handles parent-child structure through **functional composition**, not global state or props.

```ts
// A reusable counter component
function* counterWidget() {
  let count = 0;
  yield text(`Count: ${count}`);
<<<<<<< HEAD

=======
>>>>>>> 7dff113f
  yield click(() => {
    count++;
    yield text(`Count: ${count}`);
  });

<<<<<<< HEAD
  // Public API for parent component
=======
>>>>>>> 7dff113f
  return {
    getCount: () => count,
    reset: () => {
      count = 0;
      yield text(`Count: ${count}`);
<<<<<<< HEAD
    },
=======
    }
>>>>>>> 7dff113f
  };
}
```

In the parent:

<<<<<<< HEAD
```typescript
// Parent Component: the dashboard
watch('.counter-dashboard', function* () {
  // Live Map of child APIs, auto-updates as children are added/removed
  const counterApis = child('.counter-widget', counterWidget);

  yield click('.reset-all-btn', () => {
    for (const api of counterApis.values()) {
      api.reset();
    }
=======
```ts
watch('.dashboard', function* () {
  const counters = child('.counter', counterWidget);

  yield click('.reset-all', () => {
    for (const api of counters.values()) api.reset();
  });
});
```

✅ **Takeaway:** Components don’t just render—they expose APIs. You get clean, scoped communication without a framework.


### 🧩 Higher-Order Behavior

Now imagine you want error handling, feature flags, and performance tracking—without jamming it into every component manually.

Watch supports **behavior composition** out of the box:

```ts
const composedEnhancer = compose(
  gen => withFeatureFlag('new-widget-ui', gen),
  gen => withErrorBoundary(gen, '<p>Widget failed to load.</p>'),
  gen => withPerformanceMonitoring('MySuperWidget', gen)
);
```

Your core logic stays focused:

```ts
const enhancedWidget = composedEnhancer(function* mySuperWidget() {
  const count = createState('count', 0);
  yield text(`Clicked ${count.get()} times`);
  yield click(() => {
    count.update(c => c + 1);
    yield text(`Clicked ${count.get()} times`);
>>>>>>> 7dff113f
  });
});

watch('.super-widget', enhancedWidget);
```

✅ **Takeaway:** `compose()` gives you declarative pipelines for UI behavior—just like middleware, but for components.


<br />

## Finding Watch's Niche

These are valid alternatives, and I considered them carefully when building Watch. Here's why I chose a different path:

**Alpine.js** is excellent for declarative interactions. The key difference is architectural: Alpine encourages you to place logic and state directly in your HTML (`<div x-data="{ count: 0 }" x-on:click="count++">`), while Watch keeps all logic in JavaScript using selectors to connect it to the DOM.

```html
<!-- Alpine approach -->
<div x-data="{ count: 0 }" x-on:click="count++">
  <span x-text="count"></span>
</div>
```

```javascript
// Watch approach
watch('[data-counter]', function* () {
  let count = 0;
  yield text(count);
  yield on('click', () => {
    count++;
    yield text(count);
  });
});
```

Watch is a better fit if you prefer clean separation of concerns, want the full power of TypeScript for complex logic, or need the kind of programmatic composition patterns I've shown above.

**Web Components** work well when you control the entire application, but they're a non-starter for our use cases. You can't get third-party sites to adopt your `<my-awesome-button>` custom elements. Watch enhances existing HTML instead of requiring custom tags.

More importantly, Web Components come with significant overhead:
- Shadow DOM isolation fights with existing CSS
- Custom element registration requires polyfills in older browsers  
- The imperative lifecycle API (`connectedCallback`, `disconnectedCallback`) is verbose compared to Watch's declarative approach

Watch sidesteps these issues by working with standard HTML and CSS, making it perfect for browser extensions, userscripts, and server-rendered applications.

<br />

## When Watch Shines (And When It Doesn't)

So, who is this for? Watch sits in a fascinating middle-ground, somewhere between the "bag of utilities" feel of jQuery and the structured component model of modern frameworks. It provides structure without forcing a complete architectural commitment.
It works well when you find yourself in these scenarios:
- **Browser extensions** that enhance third-party sites
- **Userscripts** that add functionality to existing pages
- **HTMX applications** where the server controls rendering
- **Legacy modernization** where you're gradually replacing jQuery

**Not ideal for:**
- **Single-page applications** where you control the entire rendering pipeline
- **Performance-critical applications** that need virtual DOM optimizations
- **Teams fully committed to React/Vue ecosystems**
- **Simple sites** that don't need complex interactions

Watch isn't trying to replace React—it's here to solve a different class of problems. The ones that exist in the messy, unpredictable, and often uncontrollable reality of web development.

<br />

## The Bigger Picture

Watch represents a return to the web's core philosophy: progressive enhancement. The idea that you start with working HTML and gradually layer on richer interactions.

In a time where frameworks own everything on the page, Watch suggests a different approach: embrace the chaos, listen to the DOM, and build behaviors that adapt.

Sometimes the most elegant solution isn't to own the DOM, but to *watch* it come to life.

<<<<<<< HEAD
> Sometimes the most elegant solution isn't to replace the DOM, but simply to listen to it, and watch it come to life.

## Give it a Try

If this sounds useful for your project, I'd love for you to check out [the README](../README.md) and let me know what you think. Watch is still evolving, and feedback from real-world usage helps make it better.
=======
Ready to give it a try? Check out the [documentation](../README.md) and let me know what you think. Watch is still evolving, and feedback from real-world usage helps make it better.
>>>>>>> 7dff113f
<|MERGE_RESOLUTION|>--- conflicted
+++ resolved
@@ -1,10 +1,6 @@
 # The JavaScript Library for the DOM You Don't Control
 
-<<<<<<< HEAD
-I want you to think about a specific kind of web development. It’s not the controlled environment of greenfield projects where you're building a brand-new Next.js or SvelteKit application. It’s messier.
-=======
 Your JavaScript breaks every Tuesday.
->>>>>>> 7dff113f
 
 Not because you wrote bad code, but because the server-rendered app you're enhancing just loaded new content, and none of your event listeners survived. Users click buttons that do nothing. Forms submit without validation. The "Add to Cart" functionality that worked perfectly on Monday is now dead code.
 
@@ -24,11 +20,7 @@
 
 The fundamental issue is that most JavaScript assumes a stable DOM. Components mount once, manage their own lifecycle, and live in a world where they control their own rendering. But what if you don't control the rendering? What if the server can replace your DOM at any moment?
 
-<<<<<<< HEAD
-Today, I want to show you a library that feels like the spiritual successor to `.live()`, rebuilt for the modern era with components, state management, and type safety. It's called **Watch** (available on npm as `watch-selector`), and it’s a functional and composable tool for the unruly DOM.
-=======
 You could reach for a full framework like React, but then you're committed to client-side rendering, build tools, and explaining to your team why a simple form enhancement now requires a complete architectural overhaul.
->>>>>>> 7dff113f
 
 For years, jQuery offered a elegant solution to this exact problem with `.live()`. You could attach event listeners to elements that didn't exist yet:
 
@@ -120,27 +112,15 @@
 
 ## A System for Composition
 
-<<<<<<< HEAD
-The examples so far show isolated components—each button managing its own state. But real applications need components that work together, share concerns, and build upon each other. This is where Watch's composition system shines.
-
-## More Than a Utility: A System for Composition
-=======
 Where most tools give you components that render DOM, Watch gives you behaviors that **attach** to it. That shift unlocks a surprising amount of composability.
->>>>>>> 7dff113f
 
 ### 🧱 Layering Behavior
 
 Let’s say Team A owns cart logic, and Team B wants to track analytics. Watch lets both teams enhance the same element—no coordination required.
 
-<<<<<<< HEAD
-```typescript
-// --- Core product card functionality (product-card.ts) ---
-export const productController = watch('.product-card', function* () {
-=======
 ```ts
 // Cart logic
 const productCard = watch('.product-card', function* () {
->>>>>>> 7dff113f
   const inCart = createState('inCart', false);
   yield on('click', '.add-btn', () => inCart.set(true));
 });
@@ -164,47 +144,23 @@
 function* counterWidget() {
   let count = 0;
   yield text(`Count: ${count}`);
-<<<<<<< HEAD
-
-=======
->>>>>>> 7dff113f
   yield click(() => {
     count++;
     yield text(`Count: ${count}`);
   });
 
-<<<<<<< HEAD
-  // Public API for parent component
-=======
->>>>>>> 7dff113f
   return {
     getCount: () => count,
     reset: () => {
       count = 0;
       yield text(`Count: ${count}`);
-<<<<<<< HEAD
-    },
-=======
     }
->>>>>>> 7dff113f
   };
 }
 ```
 
 In the parent:
 
-<<<<<<< HEAD
-```typescript
-// Parent Component: the dashboard
-watch('.counter-dashboard', function* () {
-  // Live Map of child APIs, auto-updates as children are added/removed
-  const counterApis = child('.counter-widget', counterWidget);
-
-  yield click('.reset-all-btn', () => {
-    for (const api of counterApis.values()) {
-      api.reset();
-    }
-=======
 ```ts
 watch('.dashboard', function* () {
   const counters = child('.counter', counterWidget);
@@ -241,7 +197,6 @@
   yield click(() => {
     count.update(c => c + 1);
     yield text(`Clicked ${count.get()} times`);
->>>>>>> 7dff113f
   });
 });
 
@@ -318,12 +273,4 @@
 
 Sometimes the most elegant solution isn't to own the DOM, but to *watch* it come to life.
 
-<<<<<<< HEAD
-> Sometimes the most elegant solution isn't to replace the DOM, but simply to listen to it, and watch it come to life.
-
-## Give it a Try
-
-If this sounds useful for your project, I'd love for you to check out [the README](../README.md) and let me know what you think. Watch is still evolving, and feedback from real-world usage helps make it better.
-=======
-Ready to give it a try? Check out the [documentation](../README.md) and let me know what you think. Watch is still evolving, and feedback from real-world usage helps make it better.
->>>>>>> 7dff113f
+Ready to give it a try? Check out the [documentation](../README.md) and let me know what you think. Watch is still evolving, and feedback from real-world usage helps make it better.